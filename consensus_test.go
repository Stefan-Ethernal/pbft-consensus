package pbft

import (
	"bytes"
	"container/heap"
	"context"
	"errors"
	"fmt"
	"testing"
	"time"

	"github.com/stretchr/testify/assert"
	"github.com/stretchr/testify/require"
)

<<<<<<< HEAD
=======
var (
	mockProposal = []byte{0x1, 0x2, 0x3}
	digest       = []byte{0x1}

	mockProposal1 = []byte{0x1, 0x2, 0x3, 0x4}
	digest1       = []byte{0x2}
)

>>>>>>> 7e5e16bd
func TestTransition_AcceptState_ToSyncState(t *testing.T) {
	// we are in AcceptState and we are not in the validators list
	// means that we have been removed as validator, move to sync state
	i := newMockPbft(t, []string{"A", "B", "C", "D"}, "")
	i.setState(AcceptState)

	i.runCycle(context.Background())

	i.expect(expectResult{
		sequence: 1,
		state:    SyncState,
	})
}

func TestTransition_AcceptState_Proposer_Propose(t *testing.T) {
	// we are in AcceptState and we are the proposer, it needs to:
	// 1. create a proposal
	// 2. wait for the delay
	// 3. send a preprepare message
	// 4. send a prepare message
	// 5. move to ValidateState

	i := newMockPbft(t, []string{"A", "B", "C", "D"}, "A")
	i.setState(AcceptState)

	i.setProposal(&Proposal{
		Data: mockProposal,
		Time: time.Now().Add(1 * time.Second),
	})

	i.runCycle(context.Background())

	i.expect(expectResult{
		sequence: 1,
		outgoing: 2, // preprepare and prepare
		state:    ValidateState,
	})
}

func TestTransition_AcceptState_Proposer_Locked(t *testing.T) {
	// we are in AcceptState, we are the proposer but the value is locked.
	// it needs to send the locked proposal again
	i := newMockPbft(t, []string{"A", "B", "C", "D"}, "A")
	i.setState(AcceptState)

	i.state.locked = true
	i.state.proposal = &Proposal{
		Data: mockProposal,
		Hash: digest,
	}

	i.runCycle(context.Background())

	i.expect(expectResult{
		sequence: 1,
		state:    ValidateState,
		locked:   true,
		outgoing: 2, // preprepare and prepare
	})
	assert.Equal(t, i.state.proposal.Data, mockProposal)
}

func TestTransition_AcceptState_Validator_VerifyCorrect(t *testing.T) {
	i := newMockPbft(t, []string{"A", "B", "C"}, "B")
	i.state.view = ViewMsg(1, 0)
	i.setState(AcceptState)

	// A sends the message
	i.emitMsg(&MessageReq{
		From:     "A",
		Type:     MessageReq_Preprepare,
		Proposal: mockProposal,
		View:     ViewMsg(1, 0),
	})

	i.runCycle(context.Background())

	i.expect(expectResult{
		sequence: 1,
		state:    ValidateState,
		outgoing: 1, // prepare
	})
}

func TestTransition_AcceptState_Validator_VerifyFails(t *testing.T) {
	t.Skip("involves validation of hash that is not done yet")

	i := newMockPbft(t, []string{"A", "B", "C"}, "B")
	i.state.view = ViewMsg(1, 0)
	i.setState(AcceptState)

	// A sends the message
	i.emitMsg(&MessageReq{
		From:     "A",
		Type:     MessageReq_Preprepare,
		Proposal: mockProposal,
		View:     ViewMsg(1, 0),
	})

	i.runCycle(context.Background())

	i.expect(expectResult{
		sequence: 1,
		state:    RoundChangeState,
		err:      errVerificationFailed,
	})
}

// Test that if build proposal fails, state machine will change state from AcceptState to RoundChangeState.
func TestTransition_AcceptState_Proposer_FailedBuildProposal(t *testing.T) {
	buildProposalFailure := func() (*Proposal, error) {
		return nil, errors.New("failed to build a proposal")
	}

	validatorIds := []string{"A", "B", "C"}
	m := newMockPbft(t, validatorIds, "A", func(backend *mockBackend) {
		backend.HookBuildProposalHandler(buildProposalFailure)
	})
	m.state.view = ViewMsg(1, 0)
	m.setState(AcceptState)

	// Prepare messages
	m.emitMsg(&MessageReq{
		From: "A",
		Type: MessageReq_Prepare,
		View: ViewMsg(1, 0),
	})
	m.emitMsg(&MessageReq{
		From: "B",
		Type: MessageReq_Prepare,
		View: ViewMsg(1, 0),
	})
	m.emitMsg(&MessageReq{
		From: "C",
		Type: MessageReq_Prepare,
		View: ViewMsg(1, 0),
	})

	m.runCycle(m.ctx)
	assert.True(t, m.IsState(RoundChangeState))
}

// Run state machine from AcceptState, proposer node.
// Artificially induce state machine cancellation and check whether state machine is still in AcceptState.
func TestTransition_AcceptState_Proposer_Cancellation(t *testing.T) {
	testAcceptState_Cancellation(t, true)
}

// Run state machine from AcceptState, non-proposer node.
// Artificially induce state machine cancellation and check whether state machine is still in the AcceptState.
func TestTransition_AcceptState_NonProposer_Cancellation(t *testing.T) {
	testAcceptState_Cancellation(t, false)
}

func testAcceptState_Cancellation(t *testing.T, isProposerNode bool) {
	m := newMockPbft(t, []string{"A", "B", "C", "D"}, "D")
	if !isProposerNode {
		m.Pbft.state.proposer = "A"
	}

	m.setState(AcceptState)
	m.setProposal(&Proposal{
		Data: mockProposal,
		Time: time.Now().Add(time.Second),
	})

	go func() {
		m.cancelFn()
	}()

	assert.NotPanics(t, func() { m.runCycle(m.ctx) })
}

func TestTransition_AcceptState_Validator_ProposerInvalid(t *testing.T) {
	i := newMockPbft(t, []string{"A", "B", "C"}, "B")
	i.state.view = ViewMsg(1, 0)
	i.setState(AcceptState)

	// A is the proposer but C sends the propose, we do not fail
	// but wait for timeout to move to roundChange state
	i.emitMsg(&MessageReq{
		From:     "C",
		Type:     MessageReq_Preprepare,
		Proposal: mockProposal,
		View:     ViewMsg(1, 0),
	})
	i.forceTimeout()

	i.runCycle(context.Background())

	i.expect(expectResult{
		sequence: 1,
		state:    RoundChangeState,
	})
}

func TestTransition_AcceptState_Validator_LockWrong(t *testing.T) {
	// We are a validator and have a locked state in 'proposal1'.
	// We receive an invalid proposal 'proposal2' with different data.

	i := newMockPbft(t, []string{"A", "B", "C"}, "B")
	i.state.view = ViewMsg(1, 0)
	i.setState(AcceptState)

	// locked proposal
	i.state.proposal = &Proposal{
		Data: mockProposal,
		Hash: digest,
	}
	i.state.lock()

	// emit the wrong locked proposal
	i.emitMsg(&MessageReq{
		From:     "A",
		Type:     MessageReq_Preprepare,
		Proposal: mockProposal1,
		Hash:     digest1,
		View:     ViewMsg(1, 0),
	})

	i.runCycle(context.Background())

	i.expect(expectResult{
		sequence: 1,
		state:    RoundChangeState,
		locked:   true,
		err:      errIncorrectLockedProposal,
	})
}

func TestTransition_AcceptState_Validator_LockCorrect(t *testing.T) {
	i := newMockPbft(t, []string{"A", "B", "C"}, "B")
	i.state.view = ViewMsg(1, 0)
	i.setState(AcceptState)

	// locked proposal
	proposal := mockProposal

	i.state.proposal = &Proposal{
		Data: proposal,
		Hash: digest,
	}
	i.state.locked = true

	i.emitMsg(&MessageReq{
		From:     "A",
		Type:     MessageReq_Preprepare,
		Proposal: proposal,
		View:     ViewMsg(1, 0),
	})

	i.runCycle(context.Background())

	i.expect(expectResult{
		sequence: 1,
		state:    ValidateState,
		locked:   true,
		outgoing: 1, // prepare message
	})
}

// Test that when validating proposal fails, state machine switches to RoundChangeState.
func TestTransition_AcceptState_Validate_ProposalFail(t *testing.T) {
	validateProposalFunc := func(p *Proposal) error {
		return errors.New("failed to validate a proposal")
	}

	validatorIds := []string{"A", "B", "C"}
	m := newMockPbft(t, validatorIds, "C", func(backend *mockBackend) {
		backend.HookValidateHandler(validateProposalFunc)
	})
	m.state.view = ViewMsg(1, 0)
	m.setState(AcceptState)

	// Prepare messages
	m.emitMsg(&MessageReq{
		From: "A",
		Type: MessageReq_Preprepare,
		View: ViewMsg(1, 0),
	})
	m.emitMsg(&MessageReq{
		From: "B",
		Type: MessageReq_Preprepare,
		View: ViewMsg(1, 0),
	})
	m.emitMsg(&MessageReq{
		From: "C",
		Type: MessageReq_Preprepare,
		View: ViewMsg(1, 0),
	})

	m.runCycle(m.ctx)

	assert.True(t, m.IsState(RoundChangeState))
}

// Local node sending a messages isn't among validator set, so state machine should set state to SyncState
func TestTransition_AcceptState_NonValidatorNode(t *testing.T) {
	m := newMockPbft(t, []string{"A", "B", "C"}, "")
	m.state.view = ViewMsg(1, 0)
	m.setState(AcceptState)
	m.runCycle(context.Background())

	m.expect(expectResult{
		state:    SyncState,
		sequence: 1,
	})
}

func TestTransition_RoundChangeState_CatchupRound(t *testing.T) {
	m := newMockPbft(t, []string{"A", "B", "C", "D"}, "A")
	m.setState(RoundChangeState)

	// new messages arrive with round number 2
	m.emitMsg(&MessageReq{
		From: "B",
		Type: MessageReq_RoundChange,
		View: ViewMsg(1, 2),
	})
	m.emitMsg(&MessageReq{
		From: "C",
		Type: MessageReq_RoundChange,
		View: ViewMsg(1, 2),
	})
	m.emitMsg(&MessageReq{
		From: "D",
		Type: MessageReq_RoundChange,
		View: ViewMsg(1, 2),
	})
	m.Close()

	// as soon as it starts it will move to round 1 because it has
	// not processed all the messages yet.
	// After it receives 3 Round change messages higher than his own
	// round it will change round again and move to accept
	m.runCycle(context.Background())

	m.expect(expectResult{
		sequence: 1,
		round:    2,
		outgoing: 1, // our new round change
		state:    AcceptState,
	})
}

func TestTransition_RoundChangeState_Timeout(t *testing.T) {
	m := newMockPbft(t, []string{"A", "B", "C", "D"}, "A")

	m.forceTimeout()
	m.setState(RoundChangeState)
	m.Close()

	// increases to round 1 at the beginning of the round and sends
	// one RoundChange message.
	// After the timeout, it increases to round 2 and sends another
	// / RoundChange message.
	m.runCycle(context.Background())

	m.expect(expectResult{
		sequence: 1,
		round:    2,
		outgoing: 2, // two round change messages
		state:    RoundChangeState,
	})
}

func TestTransition_RoundChangeState_WeakCertificate(t *testing.T) {
	m := newMockPbft(t, []string{"A", "B", "C", "D", "E", "F", "G"}, "A")

	m.setState(RoundChangeState)

	// send three roundChange messages which are enough to force a
	// weak change where the client moves to that new round state
	m.emitMsg(&MessageReq{
		From: "B",
		Type: MessageReq_RoundChange,
		View: ViewMsg(1, 2),
	})
	m.emitMsg(&MessageReq{
		From: "C",
		Type: MessageReq_RoundChange,
		View: ViewMsg(1, 2),
	})
	m.emitMsg(&MessageReq{
		From: "D",
		Type: MessageReq_RoundChange,
		View: ViewMsg(1, 2),
	})
	m.Close()

	m.runCycle(context.Background())

	m.expect(expectResult{
		sequence: 1,
		round:    2,
		outgoing: 2, // two round change messages (0->1, 1->2 after weak certificate)
		state:    RoundChangeState,
	})
}

func TestTransition_RoundChangeState_ErrStartNewRound(t *testing.T) {
	// if we start a round change because there was an error we start
	// a new round right away
	m := newMockPbft(t, []string{"A", "B"}, "A")
	m.Close()

	m.state.err = errVerificationFailed

	m.setState(RoundChangeState)
	m.runCycle(context.Background())

	m.expect(expectResult{
		sequence: 1,
		round:    1,
		state:    RoundChangeState,
		outgoing: 1,
	})
}

func TestTransition_RoundChangeState_StartNewRound(t *testing.T) {
	// if we start round change due to a state timeout and we are on the
	// correct sequence, we start a new round
	m := newMockPbft(t, []string{"A", "B"}, "A")
	m.Close()

	m.setState(RoundChangeState)
	m.runCycle(context.Background())

	m.expect(expectResult{
		sequence: 1,
		round:    1,
		state:    RoundChangeState,
		outgoing: 1,
	})
}

func TestTransition_RoundChangeState_MaxRound(t *testing.T) {
	// if we start round change due to a state timeout we try to catch up
	// with the highest round seen.
	m := newMockPbft(t, []string{"A", "B", "C"}, "A")
	m.Close()

	m.addMessage(&MessageReq{
		From: "B",
		Type: MessageReq_RoundChange,
		View: &View{
			Round:    10,
			Sequence: 1,
		},
	})

	m.setState(RoundChangeState)
	m.runCycle(context.Background())

	m.expect(expectResult{
		sequence: 1,
		round:    10,
		state:    RoundChangeState,
		outgoing: 1,
	})
}

// Test that when state machine initial state is RoundChange and proposal
func TestTransition_RoundChangeState_Stuck(t *testing.T) {
	isStuckFn := func(num uint64) (uint64, bool) {
		return 0, true
	}

	validatorIds := []string{"A", "B", "C"}
	m := newMockPbft(t, validatorIds, "A", func(backend *mockBackend) {
		backend.HookIsStuckHandler(isStuckFn)
	})
	m.SetState(RoundChangeState)

	m.runCycle(context.Background())
	assert.True(t, m.IsState(SyncState))
}

// Test ValidateState to CommitState transition.
func TestTransition_ValidateState_MoveToCommitState(t *testing.T) {
	// we receive enough prepare messages to lock and commit the proposal
	m := newMockPbft(t, []string{"A", "B", "C", "D"}, "A")
	m.setState(ValidateState)

	// Prepare messages
	m.emitMsg(&MessageReq{
		From: "A",
		Type: MessageReq_Prepare,
		View: ViewMsg(1, 0),
	})
	m.emitMsg(&MessageReq{
		From: "B",
		Type: MessageReq_Prepare,
		View: ViewMsg(1, 0),
	})
	// repeated message is not included
	m.emitMsg(&MessageReq{
		From: "B",
		Type: MessageReq_Prepare,
		View: ViewMsg(1, 0),
	})
	m.emitMsg(&MessageReq{
		From: "C",
		Type: MessageReq_Prepare,
		View: ViewMsg(1, 0),
	})

	// Commit messages
	m.emitMsg(&MessageReq{
		From: "C",
		Type: MessageReq_Commit,
		View: ViewMsg(1, 0),
	})
	m.emitMsg(&MessageReq{
		From: "D",
		Type: MessageReq_Commit,
		View: ViewMsg(1, 0),
	})

	m.runCycle(context.Background())

	m.expect(expectResult{
		sequence:    1,
		state:       CommitState,
		prepareMsgs: 3,
		commitMsgs:  3, // Commit messages (A proposer sent commit via state machine loop, C and D sent commit via emit message)
		locked:      true,
		outgoing:    1, // A commit message
	})
}

// No messages are sent, so ensure that destination state is RoundChangeState and that state machine jumps out of the loop.
func TestTransition_ValidateState_MoveToRoundChangeState(t *testing.T) {
	m := newMockPbft(t, []string{"A", "B", "C", "D"}, "A")
	m.setState(ValidateState)

	m.runCycle(context.Background())

	assert.True(t, m.IsState(RoundChangeState))
}

// Send wrong message type within ValidateState and asssure it panics
func TestTransition_ValidateState_WrongMessageType(t *testing.T) {
	m := newMockPbft(t, []string{"A", "B", "C", "D"}, "A")
	m.setState(ValidateState)

	// Create preprepare message and push it to validate state message queue
	msg := &MessageReq{
		From:     "A",
		Type:     MessageReq_Preprepare,
		Proposal: mockProposal,
		Hash:     digest,
		View:     ViewMsg(1, 0),
	}
	heap.Push(&m.msgQueue.validateStateQueue, msg)
	assert.PanicsWithError(t, "BUG: Unexpected message type: Preprepare in ValidateState", func() { m.runCycle(context.Background()) })
}

// Test that past and future messages are discarded and state machine transfers from ValidateState to RoundChangeState.
func TestTransition_ValidateState_DiscardMessage(t *testing.T) {
	m := newMockPbft(t, []string{"A", "B"}, "A")
	m.setState(ValidateState)
	m.state.view = ViewMsg(1, 2)

	// Send message from the past (it should be discarded)
	m.emitMsg(&MessageReq{
		From: "A",
		Type: MessageReq_Prepare,
		View: ViewMsg(1, 1),
	})
	// Send future message
	m.emitMsg(&MessageReq{
		From: "B",
		Type: MessageReq_Prepare,
		View: ViewMsg(2, 3),
	})

	m.runCycle(context.Background())
	m.expect(expectResult{
		state:       RoundChangeState,
		round:       2,
		sequence:    1,
		prepareMsgs: 0,
		commitMsgs:  0,
		outgoing:    0})
}

// Test CommitState to DoneState transition.
func TestTransition_CommitState_DoneState(t *testing.T) {
	m := newMockPbft(t, []string{"A", "B", "C"}, "A")
	m.state.view = ViewMsg(1, 0)
	m.state.proposer = "A"
	m.setState(CommitState)

	m.runCycle(context.Background())

	m.expect(expectResult{
		sequence: 1,
		state:    DoneState,
	})
}

// Test CommitState to RoundChange transition.
func TestTransition_CommitState_RoundChange(t *testing.T) {
	failedInsertion := func(_ *SealedProposal) error {
		return errFailedToInsertProposal
	}

	m := newMockPbft(t, []string{"A", "B", "C"}, "A", func(backend *mockBackend) {
		backend.HookInsertHandler(failedInsertion)
	})
	m.state.view = ViewMsg(1, 0)
	m.setState(CommitState)

	m.runCycle(context.Background())

	m.expect(expectResult{
		sequence: 1,
		state:    RoundChangeState,
		err:      errFailedToInsertProposal,
	})
	assert.True(t, m.IsState(RoundChangeState))
}

// Test exponential timeout for various rounds.
func TestExponentialTimeout(t *testing.T) {
	testCases := []struct {
		description string
		round       uint64
		expected    time.Duration
	}{
		{"for round 0", 0, defaultTimeout + (1 * time.Second)},
		{"for round 1", 1, defaultTimeout + (2 * time.Second)},
		{"for round 2", 2, defaultTimeout + (4 * time.Second)},
		{"for round 8", 8, defaultTimeout + (256 * time.Second)},
		{"for round 9", 9, maxTimeout},
		{"for round 10", 10, maxTimeout},
		{"for round 34", 34, maxTimeout},
	}

	for _, tc := range testCases {
		tc := tc // rebind tc into this lexical scope
		t.Run(tc.description, func(t *testing.T) {
			t.Parallel()
			timeout := exponentialTimeout(tc.round)
			require.Equal(t, tc.expected, timeout, fmt.Sprintf("timeout should be %s", tc.expected))
		})
	}
}

// Ensure that DoneState cannot be set as initial state of state machine.
func TestDoneState_RunCycle_Panics(t *testing.T) {
	m := newMockPbft(t, []string{"A", "B", "C"}, "A")
	m.state.view = ViewMsg(1, 0)
	m.SetState(DoneState)

	assert.Panics(t, func() { m.runCycle(context.Background()) })
}

// Test run loop of PBFT state machine.
// Use case #1: Cancellation is triggered and state machine remains in the AcceptState.
// Use case #2: Cancellation is not triggered and state machine converges to the DoneState.
func TestPbft_Run(t *testing.T) {
	m := newMockPbft(t, []string{"A", "B", "C"}, "A")
	m.state.view = ViewMsg(1, 0)
	m.setProposal(&Proposal{
		Data: mockProposal,
		Time: time.Now(),
	})

	// Prepare messages
	m.emitMsg(&MessageReq{
		From: "A",
		Type: MessageReq_Prepare,
		View: ViewMsg(1, 0),
	})
	m.emitMsg(&MessageReq{
		From: "B",
		Type: MessageReq_Prepare,
		View: ViewMsg(1, 0),
	})
	m.emitMsg(&MessageReq{
		From: "C",
		Type: MessageReq_Prepare,
		View: ViewMsg(1, 0),
	})

	// Jump out from a state machine loop straight away
	waitSignal := make(chan struct{})
	go func() {
		close(waitSignal)
		for {
			if m.getState() == AcceptState {
				m.cancelFn()
				return
			}
		}
	}()

	<-waitSignal
	// Make sure that if there is a cancellation trigger, state machine remains in the AcceptState.
	m.Run(m.ctx)

	m.expect(expectResult{
		state:       AcceptState,
		sequence:    1,
		prepareMsgs: 0,
		commitMsgs:  0,
		outgoing:    0,
	})

	// Make sure that if there is no cancellation trigger, state machine converges to the DoneState.
	m.Run(context.Background())

	m.expect(expectResult{
		state:       DoneState,
		sequence:    1,
		prepareMsgs: 1,
		commitMsgs:  1,
		outgoing:    3,
	})
}

// One of the validators fails to sign a proposal. Ensure that no messages were added to any message queue.
func TestGossip_SignProposalFailed(t *testing.T) {
	m := newMockPbft(t, []string{"A", "B"}, "A")
	validator := m.pool.get("A")
	validator.signFn = func(b []byte) ([]byte, error) {
		return nil, errors.New("failed to sign message")
	}

	m.gossip(MessageReq_Commit)

	assert.Empty(t, m.msgQueue.acceptStateQueue)
	assert.Empty(t, m.msgQueue.roundChangeStateQueue)
	assert.Empty(t, m.msgQueue.validateStateQueue)
}

<<<<<<< HEAD
// TestPBFT_Persistence aims to validate the persistence problem described in the paper
// for IBFT analysis, Section 5 Persistence analysis, proof for Lemma 9 (https://arxiv.org/pdf/1901.07160.pdf)
//
// Terminology:
// v - random honest validator
// W - set of all nodes (honest and byzantine), without v
// Whonest - set of all honest nodes
// This test assumes numNodes >= 4 && F(numNodes) >= 1
func TestPBFT_Persistence(t *testing.T) {
	nodePrefix := "node_"
	numNodes := uint64(5)

	// Generate block proposals
	var (
		firstProposal  []byte
		secondProposal []byte
		genErr         error
	)

	// The first proposal is for round 0, where Node 0 is the proposer
	if firstProposal, genErr = generateRandomBytes(4); genErr != nil {
		t.Fatalf("unable to generate first proposal, %v", genErr)
=======
type gossipDelegate func(*MessageReq) error

type mockPbft struct {
	*Pbft

	t        *testing.T
	pool     *testerAccountPool
	respMsg  []*MessageReq
	proposal *Proposal
	sequence uint64
	cancelFn context.CancelFunc
	gossipFn gossipDelegate
}

func (m *mockPbft) emitMsg(msg *MessageReq) {
	if msg.Hash == nil {
		// Use default safe value
		msg.Hash = digest
	}
	m.Pbft.PushMessage(msg)
}

func (m *mockPbft) addMessage(msg *MessageReq) {
	m.state.addMessage(msg)
}

func (m *mockPbft) Gossip(msg *MessageReq) error {
	if m.gossipFn != nil {
		return m.gossipFn(msg)
>>>>>>> 7e5e16bd
	}

	// The second proposal is for round 1, where Node 1 is the proposer
	if secondProposal, genErr = generateRandomBytes(4); genErr != nil {
		t.Fatalf("unable to generate second proposal, %v", genErr)
	}

	getFirstProposal := func() (*Proposal, error) {
		return &Proposal{
			Data: firstProposal,
			Time: time.Now(),
		}, nil
	}

	getSecondProposal := func() (*Proposal, error) {
		return &Proposal{
			Data: secondProposal,
			Time: time.Now(),
		}, nil
	}

	// This is invoked at the commit state, where nodes from W should
	// fail to validate a commit signature from Node 4 (byzantine), but Node 2 (v) should
	// not error out, because Node 4 (byzantine) sent him a correctly formed commit message for the first proposal
	invalidateProposal := func(proposal *SealedProposal) error {
		if bytes.Equal(firstProposal, proposal.Proposal) {
			return errors.New("invalid commit signature size")
		}

		return nil
	}

	// Create a cluster of numNodes, including 1 Byzantine node
	cluster := newMockPBFTClusterWithBackends(
		t,
		nodePrefix,
		numNodes,
		map[int]backendConfigCallback{
			// Node 0 is the proposer for the first proposal
			0: func(backend *mockBackend) {
				// Set the hook for building the first proposal for round 0
				backend.HookBuildProposalHandler(getFirstProposal)

				// Since Node 0 is part of Whonest, it should error out due to a
				// malformed commit seal
				backend.HookInsertHandler(invalidateProposal)
			},

			// Node 1 is the proposer for the second block.
			// The assumption is that the second proposal is different from the first one
			1: func(backend *mockBackend) {
				// Set the hook for building the second proposal for round 1
				backend.HookBuildProposalHandler(getSecondProposal)

				// Since Node 1 is part of Whonest, it should error out due to a
				// malformed commit seal
				backend.HookInsertHandler(invalidateProposal)
			},

			3: func(backend *mockBackend) {
				// Since Node 3 is part of Whonest, it should error out due to a
				// malformed commit seal
				backend.HookInsertHandler(invalidateProposal)
			},

			4: func(backend *mockBackend) {
				// Node 4 is the byzantine node, it should follow along other nodes
				// in Whonest into Round Change state after failing to insert a proposal
				backend.HookInsertHandler(invalidateProposal)
			},
		},
	)

	// gossipHandler is a handler for gossip messages that simulates
	// a network environment, where messages are broadcast to all nodes
	gossipHandler := func(msg *MessageReq) error {
		for _, node := range cluster.nodes {
			node.PushMessage(msg)
		}

		return nil
	}

<<<<<<< HEAD
	for _, node := range cluster.nodes {
		node.HookGossipHandler(gossipHandler)
=======
	m.state.proposal = &Proposal{
		Data: mockProposal,
		Time: time.Now(),
		Hash: digest,
>>>>>>> 7e5e16bd
	}

	// v is Node 2
	v := cluster.nodes[2]

	// W is the set of all nodes apart from v (including the byzantine node)
	W := make([]*mockPbft, numNodes-1)
	copy(W[:2], cluster.nodes[:2])
	copy(W[2:], cluster.nodes[3:])

	// Run accept state
	cluster.runAcceptState()

	// Check that all nodes are working with the data after running accept state
	assert.NoError(
		t,
		verifyAllSameProposal(
			cluster.nodes,
			verifyProposalParams{
				proposal: firstProposal,
				proposer: cluster.nodes[0].validator.NodeID(),
			},
		),
	)

	// Everyone is working with the same state [Validate state]
	assert.NoError(t, verifyAllInState(cluster.nodes, ValidateState))

<<<<<<< HEAD
	// Run validate state
	cluster.runValidateState()
=======
// setProposal sets the proposal that will get returned if the pbft consensus
// calls the backend 'BuildProposal' function.
func (m *mockPbft) setProposal(p *Proposal) {
	if p.Hash == nil {
		h := sha1.New()
		h.Write(p.Data)
		p.Hash = h.Sum(nil)
	}
	m.proposal = p
}
>>>>>>> 7e5e16bd

	// Everyone is working with the same state [Commit state]
	assert.NoError(t, verifyAllInState(cluster.nodes, CommitState))

	// Save the sequence v is working with
	vSequence := v.state.view.Sequence

	// Run the commit state
	cluster.runCommitState()

	// Nodes in Whonest (Node 0, 1, 3 and 4) should be in the round change state
	// due to receiving a malformed commit signature from the byzantine node 4.
	// We simulate this invalid commit signature by making sure the backend "checked it" and errored out
	assert.NoError(t, verifyAllInState(W, RoundChangeState))

	// Node 2, who received Quorum(n) valid Commit messages should be done with the cycle.
	// When Node 2 is in the Done state, it means it successfully inserted the block
	assert.NoError(t, verifyAllInState([]*mockPbft{v}, DoneState))

<<<<<<< HEAD
	// Run the round change state, so nodes in W can start a new round
	runRoundChangeState(W)
=======
type buildProposalDelegate func() (*Proposal, error)
type validateDelegate func(*Proposal) error
type isStuckDelegate func(uint64) (uint64, bool)

type mockBackend struct {
	mock            *mockPbft
	validators      *valString
	buildProposalFn buildProposalDelegate
	validateFn      validateDelegate
	isStuckFn       isStuckDelegate
}
>>>>>>> 7e5e16bd

	// Make sure all nodes in W are in round 1
	assert.NoError(t, verifyAllInRound(W, 1))

	// Make sure all nodes in W are in Accept State
	assert.NoError(t, verifyAllInState(W, AcceptState))

	// Run accept state
	runAcceptState(W)

<<<<<<< HEAD
	// Make sure all nodes in W are in Validate State
	assert.NoError(t, verifyAllInState(W, ValidateState))
=======
func (m *mockBackend) ValidateCommit(from NodeID, seal []byte) error {
	return nil
}

func (m *mockBackend) Hash(p []byte) []byte {
	h := sha1.New()
	h.Write(p)
	return h.Sum(nil)
}
>>>>>>> 7e5e16bd

	// Check that all nodes are working with the data after running accept state
	assert.NoError(
		t,
		verifyAllSameProposal(
			W,
			verifyProposalParams{
				proposal: secondProposal,
				proposer: cluster.nodes[1].validator.NodeID(),
			},
		),
	)

	// Run validate state
	runValidateState(W)

	// Make sure all nodes in W are in Commit State
	assert.NoError(t, verifyAllInState(W, CommitState))

<<<<<<< HEAD
	// Make sure they are all on the same height / sequence (optional check)
	assert.NoError(t, verifyAllAtSequence(W, 1))
=======
func (m *mockBackend) Validate(proposal *Proposal) error {
	if m.validateFn != nil {
		return m.validateFn(proposal)
	}
	return nil
}
>>>>>>> 7e5e16bd

	// Save the sequence W is working on
	wSequence := W[0].state.view.Sequence

	// Run commit state
	runCommitState(W)

	// Make sure all nodes in W are in Done State
	assert.NoError(t, verifyAllInState(W, DoneState))

	// At this point, all nodes in W have inserted the second proposal, for the same sequence as v.
	// v has inserted the first proposal, which means they have differing data for the same sequence
	assert.Equal(t, vSequence, wSequence)
}<|MERGE_RESOLUTION|>--- conflicted
+++ resolved
@@ -13,17 +13,6 @@
 	"github.com/stretchr/testify/require"
 )
 
-<<<<<<< HEAD
-=======
-var (
-	mockProposal = []byte{0x1, 0x2, 0x3}
-	digest       = []byte{0x1}
-
-	mockProposal1 = []byte{0x1, 0x2, 0x3, 0x4}
-	digest1       = []byte{0x2}
-)
-
->>>>>>> 7e5e16bd
 func TestTransition_AcceptState_ToSyncState(t *testing.T) {
 	// we are in AcceptState and we are not in the validators list
 	// means that we have been removed as validator, move to sync state
@@ -762,7 +751,6 @@
 	assert.Empty(t, m.msgQueue.validateStateQueue)
 }
 
-<<<<<<< HEAD
 // TestPBFT_Persistence aims to validate the persistence problem described in the paper
 // for IBFT analysis, Section 5 Persistence analysis, proof for Lemma 9 (https://arxiv.org/pdf/1901.07160.pdf)
 //
@@ -785,37 +773,6 @@
 	// The first proposal is for round 0, where Node 0 is the proposer
 	if firstProposal, genErr = generateRandomBytes(4); genErr != nil {
 		t.Fatalf("unable to generate first proposal, %v", genErr)
-=======
-type gossipDelegate func(*MessageReq) error
-
-type mockPbft struct {
-	*Pbft
-
-	t        *testing.T
-	pool     *testerAccountPool
-	respMsg  []*MessageReq
-	proposal *Proposal
-	sequence uint64
-	cancelFn context.CancelFunc
-	gossipFn gossipDelegate
-}
-
-func (m *mockPbft) emitMsg(msg *MessageReq) {
-	if msg.Hash == nil {
-		// Use default safe value
-		msg.Hash = digest
-	}
-	m.Pbft.PushMessage(msg)
-}
-
-func (m *mockPbft) addMessage(msg *MessageReq) {
-	m.state.addMessage(msg)
-}
-
-func (m *mockPbft) Gossip(msg *MessageReq) error {
-	if m.gossipFn != nil {
-		return m.gossipFn(msg)
->>>>>>> 7e5e16bd
 	}
 
 	// The second proposal is for round 1, where Node 1 is the proposer
@@ -827,6 +784,7 @@
 		return &Proposal{
 			Data: firstProposal,
 			Time: time.Now(),
+			Hash: hashProposalData(firstProposal),
 		}, nil
 	}
 
@@ -834,6 +792,7 @@
 		return &Proposal{
 			Data: secondProposal,
 			Time: time.Now(),
+			Hash: hashProposalData(secondProposal),
 		}, nil
 	}
 
@@ -841,7 +800,7 @@
 	// fail to validate a commit signature from Node 4 (byzantine), but Node 2 (v) should
 	// not error out, because Node 4 (byzantine) sent him a correctly formed commit message for the first proposal
 	invalidateProposal := func(proposal *SealedProposal) error {
-		if bytes.Equal(firstProposal, proposal.Proposal) {
+		if bytes.Equal(firstProposal, proposal.Proposal.Data) {
 			return errors.New("invalid commit signature size")
 		}
 
@@ -899,15 +858,8 @@
 		return nil
 	}
 
-<<<<<<< HEAD
 	for _, node := range cluster.nodes {
 		node.HookGossipHandler(gossipHandler)
-=======
-	m.state.proposal = &Proposal{
-		Data: mockProposal,
-		Time: time.Now(),
-		Hash: digest,
->>>>>>> 7e5e16bd
 	}
 
 	// v is Node 2
@@ -936,21 +888,8 @@
 	// Everyone is working with the same state [Validate state]
 	assert.NoError(t, verifyAllInState(cluster.nodes, ValidateState))
 
-<<<<<<< HEAD
 	// Run validate state
 	cluster.runValidateState()
-=======
-// setProposal sets the proposal that will get returned if the pbft consensus
-// calls the backend 'BuildProposal' function.
-func (m *mockPbft) setProposal(p *Proposal) {
-	if p.Hash == nil {
-		h := sha1.New()
-		h.Write(p.Data)
-		p.Hash = h.Sum(nil)
-	}
-	m.proposal = p
-}
->>>>>>> 7e5e16bd
 
 	// Everyone is working with the same state [Commit state]
 	assert.NoError(t, verifyAllInState(cluster.nodes, CommitState))
@@ -970,22 +909,8 @@
 	// When Node 2 is in the Done state, it means it successfully inserted the block
 	assert.NoError(t, verifyAllInState([]*mockPbft{v}, DoneState))
 
-<<<<<<< HEAD
 	// Run the round change state, so nodes in W can start a new round
 	runRoundChangeState(W)
-=======
-type buildProposalDelegate func() (*Proposal, error)
-type validateDelegate func(*Proposal) error
-type isStuckDelegate func(uint64) (uint64, bool)
-
-type mockBackend struct {
-	mock            *mockPbft
-	validators      *valString
-	buildProposalFn buildProposalDelegate
-	validateFn      validateDelegate
-	isStuckFn       isStuckDelegate
-}
->>>>>>> 7e5e16bd
 
 	// Make sure all nodes in W are in round 1
 	assert.NoError(t, verifyAllInRound(W, 1))
@@ -996,20 +921,8 @@
 	// Run accept state
 	runAcceptState(W)
 
-<<<<<<< HEAD
 	// Make sure all nodes in W are in Validate State
 	assert.NoError(t, verifyAllInState(W, ValidateState))
-=======
-func (m *mockBackend) ValidateCommit(from NodeID, seal []byte) error {
-	return nil
-}
-
-func (m *mockBackend) Hash(p []byte) []byte {
-	h := sha1.New()
-	h.Write(p)
-	return h.Sum(nil)
-}
->>>>>>> 7e5e16bd
 
 	// Check that all nodes are working with the data after running accept state
 	assert.NoError(
@@ -1029,17 +942,8 @@
 	// Make sure all nodes in W are in Commit State
 	assert.NoError(t, verifyAllInState(W, CommitState))
 
-<<<<<<< HEAD
 	// Make sure they are all on the same height / sequence (optional check)
 	assert.NoError(t, verifyAllAtSequence(W, 1))
-=======
-func (m *mockBackend) Validate(proposal *Proposal) error {
-	if m.validateFn != nil {
-		return m.validateFn(proposal)
-	}
-	return nil
-}
->>>>>>> 7e5e16bd
 
 	// Save the sequence W is working on
 	wSequence := W[0].state.view.Sequence
